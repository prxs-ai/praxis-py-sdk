--- conflicted
+++ resolved
@@ -13,17 +13,10 @@
     TWITTER_CLIENT_SECRET: str
     FERNET_KEY: bytes
     TWITTER_BASIC_BEARER_TOKEN: str
-<<<<<<< HEAD
-    VAULT_ADDRESS: str
-    VAULT_NAMESPACE: str
-    VAULT_ROLE_ID: str
-    VAULT_SECRET_ID: str
-=======
     VAULT_ADDRESS: Optional[str] = None
     VAULT_NAMESPACE: Optional[str] = None
     VAULT_ROLE_ID: Optional[str] = None
     VAULT_SECRET_ID: Optional[str] = None
->>>>>>> d8a15153
 
 
 @lru_cache
