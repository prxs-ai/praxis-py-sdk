--- conflicted
+++ resolved
@@ -106,12 +106,6 @@
     TELEGRAM_BOT_TOKEN: str = "8039253205:AAEFwlG0c2AmhwIXnqC9Q5TsBo_x-7jM2a0"
     TELEGRAM_CHANNEL_ID: str = "@pantprxcryptonews"
 
-<<<<<<< HEAD
-    REDIS_COLLECTOR_HOST: str = "localhost"
-    REDIS_COLLECTOR_PORT: int = 6379
-
-    KAFKA_BRONZE_LAYER_BOOTSTRAP_SERVERS: list[str] = ["localhost:9092"]
-=======
     HEYGEN_API_KEY: str = "***REMOVED***"
 
     LIVEKIT_URL: str = "wss://streamingavatar-o51wm8kk.livekit.cloud"
@@ -123,7 +117,11 @@
 
     AVATAR_INTERNAL_REDIS_HOST: str = "localhost"
     AVATAR_INTERNAL_REDIS_PORT: int = 6379
->>>>>>> d31b3f52
+
+    REDIS_COLLECTOR_HOST: str = "localhost"
+    REDIS_COLLECTOR_PORT: int = 6379
+
+    KAFKA_BRONZE_LAYER_BOOTSTRAP_SERVERS: list[str] = ["localhost:9092"]
 
     # FAL AI
     fal_ai_api_key: str = ""
