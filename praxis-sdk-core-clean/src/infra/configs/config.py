--- conflicted
+++ resolved
@@ -94,21 +94,12 @@
     ANSWER_MY_COMMENT_INTERVAL: int = 60 * 4
     LIKES_INTERVAL: int = 6 * 60 * 60
     PARTNERSHIP_INTERVAL: int = 12 * 60 * 60
-<<<<<<< HEAD
-    TWITTER_CLIENT_ID: str = "eG8wX3VEcVdtcnZyNnhEQ3ZUbTU6MTpjaQ"
-    TWITTER_CLIENT_SECRET: str = "TeK9tRPPirYbpGhiyb_yaOMYJA7ijvCQaU6O5vu5VioA8knBAA"
-    TWITTER_BASIC_BEARER_TOKEN: str = "AAAAAAAAAAAAAAAAAAAAAALFxQEAAAAAteK66aMgMrX%2BoWlqS1nuVBbo834%3DKvDbzJWyE0X6hea56JtvXGPvu58wP31Tym00sFi68RKJ9OqLfj"
-
-    TWITTER_REDIRECT_URI: str = "http://185.53.46.123:8000/twitter/oauth/callback/"
-    OPENAI_API_KEY: str = "***REMOVED***"
-=======
     TWITTER_CLIENT_ID: str = 'eG8wX3VEcVdtcnZyNnhEQ3ZUbTU6MTpjaQ'
-    TWITTER_CLIENT_SECRET: str = '8noXqU32HCtbW-0VIB2bw42Q_ZRdAliBYTq3BAV0nQvwhOTCux'
+    TWITTER_CLIENT_SECRET: str = 'TeK9tRPPirYbpGhiyb_yaOMYJA7ijvCQaU6O5vu5VioA8knBAA'
     TWITTER_BASIC_BEARER_TOKEN: str = 'AAAAAAAAAAAAAAAAAAAAAALFxQEAAAAAteK66aMgMrX%2BoWlqS1nuVBbo834%3DKvDbzJWyE0X6hea56JtvXGPvu58wP31Tym00sFi68RKJ9OqLfj'
 
-    TWITTER_REDIRECT_URI: str = 'https://dev.prx.ai/twitter/oauth/callback/'
+    TWITTER_REDIRECT_URI: str = 'http://185.53.46.123:8000/twitter/oauth/callback/'
     OPENAI_API_KEY: str = '***REMOVED***'
->>>>>>> 42862237
     OPEN_AI_MODEL: str = "gpt-4o-2024-08-06"
     LOGS_DIR: str = "../logs"
     TWEETSCOUT_API_KEY: str = "***REMOVED***"
