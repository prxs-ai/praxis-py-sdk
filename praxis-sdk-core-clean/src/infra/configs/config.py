--- conflicted
+++ resolved
@@ -1,15 +1,9 @@
 from functools import lru_cache
 
-<<<<<<< HEAD
-from pydantic import field_validator, ValidationInfo, PostgresDsn, RedisDsn, Field
-from pydantic_settings import BaseSettings, SettingsConfigDict
-from dotenv import load_dotenv
-=======
->>>>>>> b4fe20c4
 from cryptography.fernet import Fernet
 from dotenv import load_dotenv
 from pydantic import Field, RedisDsn, SecretStr, ValidationInfo, field_validator
-from pydantic_settings import BaseSettings
+from pydantic_settings import BaseSettings, SettingsConfigDict
 
 load_dotenv()
 class InfrastructureConfig(BaseSettings):
@@ -142,8 +136,26 @@
     jwt_algorithm: str = "HS256"
     jwt_access_token_expires_in: int = 1440
 
-<<<<<<< HEAD
+    # Creativity
+    creativity_api_id: str = Field(validation_alias="CREATIVITY_API_ID")
+    creativity_api_key: str = Field(validation_alias="CREATIVITY_API_KEY")
+    creativity_base_url: str = "https://api.creatify.ai/api"
 
+    # confluent_api_key: str = '1'
+    # confluent_api_secret: str = '1'
+    # confluent_bootstrap_server: str = '1'
+    # confluent_rest_endpoint: str = '1'
+    
+    AI_REGISTRY_HOST: str = Field(default="praxis-dev-ai-registry.praxis.svc.cluster.local")
+    AI_REGISTRY_PORT: int = Field(default=8080)
+
+    deploy_service: DeployService = DeployService()
+    
+    @property
+    def ai_registry_url(self) -> str:
+        return f"http://{self.AI_REGISTRY_HOST}:{self.AI_REGISTRY_PORT}"
+        
+    
 class InterfaceSettings(BaseSettings):
     model_config = SettingsConfigDict(env_file=".env", extra='ignore')
 
@@ -166,28 +178,6 @@
 
 
 
-=======
-    # Creativity
-    creativity_api_id: str = Field(validation_alias="CREATIVITY_API_ID")
-    creativity_api_key: str = Field(validation_alias="CREATIVITY_API_KEY")
-    creativity_base_url: str = "https://api.creatify.ai/api"
-
-    # confluent_api_key: str = '1'
-    # confluent_api_secret: str = '1'
-    # confluent_bootstrap_server: str = '1'
-    # confluent_rest_endpoint: str = '1'
-    
-    AI_REGISTRY_HOST: str = Field(default="praxis-dev-ai-registry.praxis.svc.cluster.local")
-    AI_REGISTRY_PORT: int = Field(default=8080)
-
-    deploy_service: DeployService = DeployService()
-    
-    @property
-    def ai_registry_url(self) -> str:
-        return f"http://{self.AI_REGISTRY_HOST}:{self.AI_REGISTRY_PORT}"
-        
-    
->>>>>>> b4fe20c4
 @lru_cache
 def get_settings() -> Settings:
     return Settings()  # type: ignore
