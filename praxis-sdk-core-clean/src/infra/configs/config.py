from functools import lru_cache

from cryptography.fernet import Fernet
from dotenv import load_dotenv
from pydantic import Field, RedisDsn, SecretStr, ValidationInfo, field_validator
from pydantic_settings import BaseSettings

load_dotenv()


class InfrastructureConfig(BaseSettings):
    postgres_user: str = "postgres"
    postgres_password: str = "postgres"
    postgres_db: str = "postgres"
    postgres_host: str = Field(default="localhost", validation_alias="POSTGRES_HOST")
    postgres_port: int = 5432
    postgres_logs: bool = False

    redis_host: str = "redis"
    redis_port: int = 6379
    redis_db: str = "0"

    postgres_dsn: str | None = None
    redis_dsn: RedisDsn | None = None
    fernet_key: bytes = b"glEo_3r7sSMy8tIxqRyvwLW0CrKD44ADJ7qIgWVeOOI="

    # S3 storage
    s3_bucket_prefix: str = "praxis"
    s3_region: str = Field(validation_alias="S3_REGION")
    s3_access_key: str = Field(validation_alias="S3_ACCESS_KEY")
    s3_secret_key: str = Field(validation_alias="S3_SECRET")

    kafka_host: str = "localhost"
    kafka_port: int = 9092

    QDRANT_HOST: str = Field(default="qdrant", validation_alias="QDRANT_HOST")
    QDRANT_PORT: int = 6333

    LANGFUSE_SECRET_KEY: SecretStr = ""
    LANGFUSE_PUBLIC_KEY: SecretStr = ""

    @property
    def qdrant_url(self) -> str:
        return f"http://{self.QDRANT_HOST}:{self.QDRANT_PORT}"

    @field_validator('postgres_dsn', mode='before')
    @classmethod
    def get_postgres_dsn(cls, _, info: ValidationInfo):
        return f"postgresql+asyncpg://{info.data['postgres_user']}:{info.data['postgres_password']}@{info.data['postgres_host']}:{info.data['postgres_port']}/{info.data['postgres_db']}"
        # return PostgresDsn.build(
        #     scheme='postgresql+asyncpg',
        #     username=info.data['postgres_user'],
        #     password=info.data['postgres_password'],
        #     host=info.data['postgres_host'],
        #     port=info.data['postgres_port'],
        #     path=info.data['postgres_db'],
        # )

    @field_validator('redis_dsn', mode='before')
    @classmethod
    def get_redis_dsn(cls, _, info: ValidationInfo):
        return RedisDsn.build(
            scheme='redis',
            host=info.data['redis_host'],
            port=info.data['redis_port'],
            path=info.data['redis_db'],
        )

    @property
    def s3_base_url(self):
        return f"https://{self.s3_region}.digitaloceanspaces.com"


class TelegramAppSetupServiceConfig(BaseSettings):
    base_url: str = "https://my.telegram.org"
    send_password_endpoint: str = "/auth/send_password"
    login_endpoint: str = "/auth/login"
    app_endpoint: str = "/apps"
    create_endpoint: str = "/apps/create"

    class Config:
        env_prefix = "TELEGRAM_"

class DeployService(BaseSettings):
    host: str =  Field(default="deploy-service.praxis.svc.cluster.local") 
    port: int = Field(default=80)
    connect_timeout: int = Field(default=10)
    timeout: int = Field(default=300)

    @property
    def url(self) -> str:
        return f"http://{self.host}"


class Settings(BaseSettings):
    infrastructure: InfrastructureConfig = InfrastructureConfig()
    telegram_config: TelegramAppSetupServiceConfig = TelegramAppSetupServiceConfig()
    ambassador_username: str = "testandoo6"
    CREATE_POST_INTERVAL: int = 60 * 60 * 4
    GORILLA_MARKETING_INTERVAL: int = 60 * 60 * 4
    COMMENT_AGIX_INTERVAL: int = 60 * 60 * 4
    ANSWER_DIRECT_INTERVAL: int = 60 * 60 * 4
    ANSWER_COMMENT_INTERVAL: int = 60 * 60 * 4
    ANSWER_MY_COMMENT_INTERVAL: int = 60 * 4
    LIKES_INTERVAL: int = 6 * 60 * 60
    PARTNERSHIP_INTERVAL: int = 12 * 60 * 60
    TWITTER_CLIENT_ID: str = 'eG8wX3VEcVdtcnZyNnhEQ3ZUbTU6MTpjaQ'
    TWITTER_CLIENT_SECRET: str = '8noXqU32HCtbW-0VIB2bw42Q_ZRdAliBYTq3BAV0nQvwhOTCux'
    TWITTER_BASIC_BEARER_TOKEN: str = 'AAAAAAAAAAAAAAAAAAAAAALFxQEAAAAAteK66aMgMrX%2BoWlqS1nuVBbo834%3DKvDbzJWyE0X6hea56JtvXGPvu58wP31Tym00sFi68RKJ9OqLfj'

    TWITTER_REDIRECT_URI: str = '***REMOVED***'
    OPENAI_API_KEY: str = '***REMOVED***'
    OPEN_AI_MODEL: str = "gpt-4o-2024-08-06"
    LOGS_DIR: str = "../logs"
    TWEETSCOUT_API_KEY: str = "***REMOVED***"
    ANTHROPIC_API_KEY: str = '***REMOVED***'

    HEYGEN_API_KEY: str = "***REMOVED***"

    LIVEKIT_URL: str = "wss://streamingavatar-o51wm8kk.livekit.cloud"
    LIVEKIT_API_KEY: str = "***REMOVED***"
    LIVEKIT_API_SECRET: str = "***REMOVED***"

    TWITCH_CLIENT_ID: str = "d39qf2fhjamywvevtsctdxnrflma20"
    TWITCH_CLIENT_SECRET: str = "51fkl9bclgwamyfot69wlcrnkz1ajq"

    AVATAR_INTERNAL_REDIS_HOST: str = "localhost"
    AVATAR_INTERNAL_REDIS_PORT: int = 6379

    # FAL AI
    fal_ai_api_key: str = ""

    # SIWE
    domain: str = "localhost"
    jwt_secret_key: str = ""
    jwt_algorithm: str = "HS256"
    jwt_access_token_expires_in: int = 1440

    # Creativity
    creativity_api_id: str = Field(validation_alias="CREATIVITY_API_ID")
    creativity_api_key: str = Field(validation_alias="CREATIVITY_API_KEY")
    creativity_base_url: str = "https://api.creatify.ai/api"

    # confluent_api_key: str = '1'
    # confluent_api_secret: str = '1'
    # confluent_bootstrap_server: str = '1'
    # confluent_rest_endpoint: str = '1'
    
    AI_REGISTRY_HOST: str = Field(default="praxis-dev-ai-registry.praxis.svc.cluster.local")
    AI_REGISTRY_PORT: int = Field(default=8080)

<<<<<<< HEAD
    REDIS_PERSONA_KEY: str = "available_personas"

=======
    deploy_service: DeployService = DeployService()
    
    @property
    def ai_registry_url(self) -> str:
        return f"http://{self.AI_REGISTRY_HOST}:{self.AI_REGISTRY_PORT}"
        
    
>>>>>>> 4fc6251e
@lru_cache
def get_settings() -> Settings:
    return Settings()  # type: ignore


cipher = Fernet(get_settings().infrastructure.fernet_key)<|MERGE_RESOLUTION|>--- conflicted
+++ resolved
@@ -149,10 +149,6 @@
     AI_REGISTRY_HOST: str = Field(default="praxis-dev-ai-registry.praxis.svc.cluster.local")
     AI_REGISTRY_PORT: int = Field(default=8080)
 
-<<<<<<< HEAD
-    REDIS_PERSONA_KEY: str = "available_personas"
-
-=======
     deploy_service: DeployService = DeployService()
     
     @property
@@ -160,7 +156,8 @@
         return f"http://{self.AI_REGISTRY_HOST}:{self.AI_REGISTRY_PORT}"
         
     
->>>>>>> 4fc6251e
+    REDIS_PERSONA_KEY: str = "available_personas"
+
 @lru_cache
 def get_settings() -> Settings:
     return Settings()  # type: ignore
