from functools import lru_cache

from pydantic import field_validator, ValidationInfo, PostgresDsn, RedisDsn, Field
from pydantic_settings import BaseSettings
from dotenv import load_dotenv
from cryptography.fernet import Fernet


load_dotenv()


class InfrastructureConfig(BaseSettings):
    postgres_user: str = "postgres"
    postgres_password: str = "postgres"
    postgres_db: str = "postgres"
    postgres_host: str = Field(default="localhost", validation_alias="POSTGRES_HOST")
    postgres_port: int = 5432
    postgres_logs: bool = False

    redis_host: str = "redis"
    redis_port: int = 6379
    redis_db: str = "0"

    postgres_dsn: PostgresDsn | None = None
    redis_dsn: RedisDsn | None = None
    fernet_key: bytes = b"glEo_3r7sSMy8tIxqRyvwLW0CrKD44ADJ7qIgWVeOOI="

    # S3 storage
    s3_bucket_prefix: str = "praxis"
    s3_region: str = Field(validation_alias="S3_REGION")
    s3_access_key: str = Field(validation_alias="S3_ACCESS_KEY")
    s3_secret_key: str = Field(validation_alias="S3_SECRET")

<<<<<<< HEAD
    kafka_host: str = "localhost"
    kafka_port: int = 9092
=======
    QDRANT_HOST: str = "qdrant"
    QDRANT_PORT: int = 6333

    @property
    def qdrant_url(self) -> str:
        return f"http://{self.QDRANT_HOST}:{self.QDRANT_PORT}"
>>>>>>> 61fca2ca

    @field_validator('postgres_dsn', mode='before')
    @classmethod
    def get_postgres_dsn(cls, _, info: ValidationInfo):
        return PostgresDsn.build(
            scheme='postgresql+asyncpg',
            username=info.data['postgres_user'],
            password=info.data['postgres_password'],
            host=info.data['postgres_host'],
            port=info.data['postgres_port'],
            path=info.data['postgres_db'],
        )

    @field_validator('redis_dsn', mode='before')
    @classmethod
    def get_redis_dsn(cls, _, info: ValidationInfo):
        return RedisDsn.build(
            scheme='redis',
            host=info.data['redis_host'],
            port=info.data['redis_port'],
            path=info.data['redis_db'],
        )

    @property
    def s3_base_url(self):
        return f"https://{self.s3_region}.digitaloceanspaces.com"


class TelegramAppSetupServiceConfig(BaseSettings):
    base_url: str = "https://my.telegram.org"
    send_password_endpoint: str = "/auth/send_password"
    login_endpoint: str = "/auth/login"
    app_endpoint: str = "/apps"
    create_endpoint: str = "/apps/create"

    class Config:
        env_prefix = "TELEGRAM_"


class Settings(BaseSettings):
    infrastructure: InfrastructureConfig = InfrastructureConfig()
    telegram_config: TelegramAppSetupServiceConfig = TelegramAppSetupServiceConfig()
    ambassador_username: str = "ebalblacklist"
    CREATE_POST_INTERVAL: int = 4 * 60 * 60
    GORILLA_MARKETING_INTERVAL: int = 4 * 60 * 60
    COMMENT_AGIX_INTERVAL: int = 60 * 60
    ANSWER_DIRECT_INTERVAL: int = 10 * 60
    ANSWER_COMMENT_INTERVAL: int = 2 * 60 * 60
    ANSWER_MY_COMMENT_INTERVAL: int = 30 * 60
    LIKES_INTERVAL: int = 6 * 60 * 60
    PARTNERSHIP_INTERVAL: int = 12 * 60 * 60
    TWITTER_CLIENT_ID: str = 'eG8wX3VEcVdtcnZyNnhEQ3ZUbTU6MTpjaQ'
    TWITTER_CLIENT_SECRET: str = 'TeK9tRPPirYbpGhiyb_yaOMYJA7ijvCQaU6O5vu5VioA8knBAA'
    TWITTER_BASIC_BEARER_TOKEN: str = 'AAAAAAAAAAAAAAAAAAAAAALFxQEAAAAAteK66aMgMrX%2BoWlqS1nuVBbo834%3DKvDbzJWyE0X6hea56JtvXGPvu58wP31Tym00sFi68RKJ9OqLfj'
    TWITTER_REDIRECT_URI: str = 'http://localhost:8228/api/authenticate/twitter/callback'
    OPENAI_API_KEY: str = '***REMOVED***'
    OPEN_AI_MODEL: str = "gpt-4o-2024-08-06"
    LOGS_DIR: str = "../logs"
    TWEETSCOUT_API_KEY: str = "***REMOVED***"
    ANTHROPIC_API_KEY: str = '***REMOVED***'

    # FAL AI
    fal_ai_api_key: str = ""

    # SIWE
    domain: str = "localhost"
    jwt_secret_key: str = ""
    jwt_algorithm: str = "HS256"
    jwt_access_token_expires_in: int = 1440


@lru_cache
def get_settings() -> Settings:
    return Settings()  # type: ignore


cipher = Fernet(get_settings().infrastructure.fernet_key)<|MERGE_RESOLUTION|>--- conflicted
+++ resolved
@@ -31,17 +31,15 @@
     s3_access_key: str = Field(validation_alias="S3_ACCESS_KEY")
     s3_secret_key: str = Field(validation_alias="S3_SECRET")
 
-<<<<<<< HEAD
     kafka_host: str = "localhost"
     kafka_port: int = 9092
-=======
+
     QDRANT_HOST: str = "qdrant"
     QDRANT_PORT: int = 6333
 
     @property
     def qdrant_url(self) -> str:
         return f"http://{self.QDRANT_HOST}:{self.QDRANT_PORT}"
->>>>>>> 61fca2ca
 
     @field_validator('postgres_dsn', mode='before')
     @classmethod
