--- conflicted
+++ resolved
@@ -38,14 +38,11 @@
         return name, None
 
     def render_pip_dependency(self) -> str:
-<<<<<<< HEAD
         """Generate pip dependency string for package installation."""
         return f"{self.package_name}=={self.version}" if self.version else self.package_name
 
     @property
     def package_name(self) -> str:
-        """Convert tool name to package name format."""
-=======
         """Generate pip dependency string for this tool.
         
         Returns:
@@ -60,18 +57,14 @@
         Returns:
             Package name suitable for pip installation
         """
->>>>>>> 4f9eb5e2
         return self.name.replace("_", "-")
 
     @property
     def function_name(self) -> str:
-<<<<<<< HEAD
         """Extract function name from OpenAI function specification."""
         return self.openai_function_spec["function"]["name"]
 
     def render_function_spec(self) -> str:
-        """Render function specification as formatted string."""
-=======
         """Extract function name from OpenAI function specification.
         
         Returns:
@@ -85,7 +78,6 @@
         Returns:
             Formatted string describing the function's interface
         """
->>>>>>> 4f9eb5e2
         return f"""- {self.openai_function_spec["function"]["name"]}
     - description: {self.openai_function_spec["function"]["description"]}
     - parameters: {self.parameters_spec}
