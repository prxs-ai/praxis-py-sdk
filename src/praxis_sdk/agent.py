"""Main Praxis Agent coordinator - Central orchestrator for all SDK components.
Manages P2P, MCP, API, and event bus with proper lifecycle coordination.
"""

import asyncio
import os
import signal
import threading
import time
from contextlib import asynccontextmanager
from pathlib import Path
from typing import Any, Dict, List, Optional

import trio
import trio_asyncio
from loguru import logger

from .a2a.models import (
    A2AAgentCard,
    A2AProvider,
    A2ASkill,
    ERC8004Registration,
    create_dynamic_agent_card,
)
from .a2a.protocol import A2AProtocolHandler
from .a2a.task_manager import TaskManager
from .api.server import PraxisAPIServer
from .bus import Event, EventBus, EventType, event_bus
from .config import AgentConfig, PraxisConfig, load_config
from .dsl.orchestrator import DSLOrchestrator
from .execution import (
    DaggerExecutionEngine,
    DockerSDKExecutionEngine,
    EngineType,
    ExecutionEngine,
    LocalExecutionEngine,
    ToolContract,
)
from .execution.contracts import ExecutionResult
from .execution.engine import test_dagger_availability
from .keyring_manager import get_keyring_manager
from .llm.client import LLMClient
from .mcp.server import MCPServer
from .p2p import SimplifiedP2PService, create_simplified_p2p_service
from .p2p.discovery import P2PDiscovery
from .storage import EncryptedKVStore
from .metrics.collector import MetricsCollector
from .metrics.pusher import MetricsPusher


class PraxisAgent:
    """Central Praxis Agent coordinator managing all subsystems.

    Handles component lifecycle, health monitoring, and coordination
    between P2P, MCP, API, and event bus systems.
    """

    def __init__(
        self, config: PraxisConfig | None = None, agent_name: str = "orchestrator"
    ):
        self.config = config or load_config()
        self.agent_name = agent_name
        self.agent_config = self._get_agent_config(agent_name)

        self.keyring_manager = get_keyring_manager()

        self.kv_stores: dict[str, EncryptedKVStore] = {}
        self._init_kv_stores()

        self.metrics_collector = MetricsCollector(
            agent_name=self.agent_name,
            environment=self.config.environment
        )

        self.metrics_pusher = MetricsPusher(
            collector=self.metrics_collector,
            remote_write_url=self.config.metrics.remote_write_url,
            job_name=self.config.metrics.job_name,
            instance=self.agent_name,
            push_interval=self.config.metrics.push_interval,
            basic_auth_username=self.config.metrics.basic_auth_username,
            basic_auth_password=self.config.metrics.basic_auth_password,
            labels=self.config.metrics.additional_labels,
        )

        # Component state
        self._running = False
        self._startup_complete = False
        self._shutdown_in_progress = False
<<<<<<< HEAD
        self._health_status: dict[str, bool] = {}
=======
        self._health_status: Dict[str, bool] = {}
        self._metrics_pusher_task: Optional[asyncio.Task] = None
>>>>>>> a3b23643

        # Core components
        self.event_bus = event_bus
        self.task_manager = TaskManager(self.event_bus)
        self.llm_client = LLMClient(self.config.llm)
        self.dsl_orchestrator = DSLOrchestrator(self, self.config)

        # Optional components (initialized in start())
        self.p2p_service: SimplifiedP2PService | None = None
        self.p2p_discovery: P2PDiscovery | None = None
        self.mcp_server: MCPServer | None = None
        self.api_server: PraxisAPIServer | None = None
        self.a2a_protocol: A2AProtocolHandler | None = None
        self._agent_card: A2AAgentCard | None = None
        self._feedback_entries: list[dict[str, Any]] = []
        self._validation_requests: dict[str, str] = {}
        self._validation_responses: dict[str, str] = {}

        # Execution engines and tool contracts
        self.execution_engines: dict[EngineType, ExecutionEngine] = {}
        self.tool_contracts: dict[str, ToolContract] = {}

        # Setup logging
        self._setup_logging()

        # Signal handling for graceful shutdown
        self._setup_signal_handlers()

        logger.info(f"Praxis Agent '{agent_name}' initialized")

    def _get_agent_config(self, agent_name: str) -> AgentConfig:
        """Get configuration for this specific agent."""
        agent_config = self.config.get_agent_config(agent_name)

        if not agent_config:
            # Create default agent config
            agent_config = AgentConfig(
                name=agent_name,
                description=f"Praxis agent: {agent_name}",
                tools=["filesystem", "python_exec", "web_search"],
                capabilities=["task_management", "tool_execution", "p2p_communication"],
            )
            self.config.add_agent(agent_config)

        return agent_config

    def _init_kv_stores(self):
        """Initialize encrypted KV stores for different namespaces."""
        # Create default namespaces
        default_namespaces = [
            "agent_state",
            "p2p_peers",
            "a2a_capabilities",
            "task_history",
            "metrics",
        ]

        for namespace in default_namespaces:
            self.kv_stores[namespace] = EncryptedKVStore(
                agent_name=self.agent_name, namespace=namespace
            )

        logger.debug(f"Initialized {len(self.kv_stores)} KV store namespaces")

    def get_kv_store(self, namespace: str) -> EncryptedKVStore:
        """Get or create KV store for a namespace."""
        if namespace not in self.kv_stores:
            self.kv_stores[namespace] = EncryptedKVStore(
                agent_name=self.agent_name, namespace=namespace
            )
            logger.debug(f"Created new KV store namespace: {namespace}")

        return self.kv_stores[namespace]

    def _setup_logging(self):
        """Configure logging based on configuration."""
        log_config = self.config.logging

        # Remove default handler
        logger.remove()

        # Fix format if it's configured as "text" (causing spam)
        log_format = log_config.format
        if log_format == "text":
            log_format = "<green>{time:YYYY-MM-DD HH:mm:ss}</green> | <level>{level: <8}</level> | <cyan>{name}</cyan>:<cyan>{function}</cyan>:<cyan>{line}</cyan> - <level>{message}</level>"

        # Console logging
        logger.add(
            sink=lambda msg: print(msg, end=""),
            format=log_format,
            level=log_config.level.upper(),
            colorize=True,
        )

        # File logging if enabled
        if log_config.file_enabled:
            log_path = Path(log_config.file_path)
            log_path.parent.mkdir(parents=True, exist_ok=True)

            logger.add(
                sink=log_path,
                format=log_format,
                level=log_config.level.upper(),
                rotation=log_config.file_rotation,
                retention=log_config.file_retention,
                serialize=log_config.json_logs,
            )

    def _setup_signal_handlers(self):
        """Setup signal handlers for graceful shutdown."""

        def signal_handler(signum, frame):
            logger.info(f"Received signal {signum}, initiating graceful shutdown...")
            asyncio.create_task(self.stop())

        signal.signal(signal.SIGINT, signal_handler)
        signal.signal(signal.SIGTERM, signal_handler)

    async def start(self):
        """Start the Praxis Agent and all subsystems."""
        if self._running:
            logger.warning("Agent is already running")
            return

        logger.info("Starting Praxis Agent...")
        self._running = True

        try:
            # Start event bus first (using asyncio, not trio)
            await self.event_bus.start()
            self._health_status["event_bus"] = True

            # Publish agent starting event
            await self.event_bus.publish_data(
                EventType.AGENT_STARTING,
                {"agent_name": self.agent_name, "config": self.agent_config.dict()},
                source=f"agent.{self.agent_name}",
            )

            # Start core components in order
            await self._start_core_components()
            logger.info("Core components started, now starting optional components...")

            # Start optional components
            await self._start_optional_components()
            logger.info("Optional components startup complete")

<<<<<<< HEAD
=======
            # Start metrics pusher in background
            await self._start_metrics_pusher()
            
>>>>>>> a3b23643
            # Mark startup complete
            self._startup_complete = True

            # Publish agent started event
            await self.event_bus.publish_data(
                EventType.AGENT_STARTED,
                {
                    "agent_name": self.agent_name,
                    "components": list(self._health_status.keys()),
                    "listen_addresses": self.get_listen_addresses(),
                    "peer_id": self.get_peer_id(),
                },
                source=f"agent.{self.agent_name}",
            )

            logger.success(f"Praxis Agent '{self.agent_name}' started successfully")

            # Keep running until stop is called
            while self._running and not self._shutdown_in_progress:
                await asyncio.sleep(1)

                # Periodic health check
                if time.time() % 30 < 1:  # Every 30 seconds
                    await self._perform_health_check()

        except Exception as e:
            logger.error(f"Failed to start Praxis Agent: {e}")
            await self.event_bus.publish_data(
                EventType.AGENT_ERROR,
                {"error": str(e), "component": "startup"},
                source=f"agent.{self.agent_name}",
            )
            raise

    async def _start_core_components(self):
        """Start essential components."""
        # Start task manager (best-effort; optional nursery not provided here)
        try:
            await self.task_manager.start()  # Some implementations expect a nursery
            self._health_status["task_manager"] = True
            logger.info("Task manager started")
        except TypeError as e:
            # Gracefully continue if nursery is required; not critical for P2P
            self._health_status["task_manager"] = False
            logger.warning(f"Task manager start skipped (no nursery): {e}")

        # Initialize LLM client (best-effort; allow running without OpenAI)
        try:
            await self.llm_client.initialize()
            self._health_status["llm_client"] = True
            logger.info("LLM client initialized")
        except Exception as e:
            self._health_status["llm_client"] = False
            logger.warning(f"LLM client unavailable, continuing without LLM: {e}")

        # Start DSL orchestrator
        await self.dsl_orchestrator.start()
        self._health_status["dsl_orchestrator"] = True
        logger.info("DSL orchestrator started")

        # Initialize execution engines
        await self._init_execution_engines()

        # Load and register tools from configuration
        await self._load_and_register_tools_from_config()

    async def _init_execution_engines(self):
        """Initialize execution engines."""
        logger.info("Initializing execution engines...")

        # Always initialize Local execution engine
        try:
            local_engine = LocalExecutionEngine()
            self.execution_engines[EngineType.LOCAL] = local_engine
            self._health_status["local_execution_engine"] = True
            logger.info("Local execution engine initialized")
        except Exception as e:
            logger.error(f"Failed to initialize local execution engine: {e}")
            self._health_status["local_execution_engine"] = False

        # Initialize ONLY Dagger Engine - NO FALLBACK
        try:
            # Test if Dagger Engine is available
            dagger_available = await test_dagger_availability()
            if dagger_available:
                dagger_engine = DaggerExecutionEngine()
                self.execution_engines[EngineType.DAGGER] = dagger_engine
                self._health_status["dagger_execution_engine"] = True
                logger.success("✅ DAGGER ENGINE INITIALIZED! Container tools ready!")
            else:
                logger.error("❌ DAGGER ENGINE NOT AVAILABLE!")
                logger.error("Fix: Ensure gql==3.5.0 is installed (not gql>=4.0.0)")
                logger.error("Run: pip install --force-reinstall 'gql[all]==3.5.0'")
                self._health_status["dagger_execution_engine"] = False
        except ImportError as e:
            logger.error(f"❌ Dagger SDK import failed: {e}")
            logger.error("Install: pip install dagger-io==0.18.14")
            self._health_status["dagger_execution_engine"] = False
        except Exception as e:
            logger.error(f"❌ Failed to initialize Dagger engine: {e}")
            self._health_status["dagger_execution_engine"] = False

        # Log available engines
        available_engines = list(self.execution_engines.keys())
        logger.info(f"Available execution engines: {available_engines}")

    async def _start_optional_components(self):
        """Start optional components based on configuration."""
        logger.info("Starting optional components...")

        # Start MCP server if enabled
        if self.config.mcp.enabled:
            try:
                external_eps: list[Any] = []
                try:
                    if self.config.agent and self.config.agent.external_mcp_endpoints:
                        external_eps = self.config.agent.external_mcp_endpoints
                except Exception:
                    external_eps = []
                # Also include config-level external endpoints
                try:
                    cfg_eps = self.config.mcp.external_endpoints or []
                    if cfg_eps:
                        external_eps = external_eps + cfg_eps
                except Exception:
                    pass
                self.mcp_server = MCPServer(
                    self.config.mcp, self.event_bus, external_endpoints=external_eps
                )
                await self.mcp_server.start()

                # Register default Dagger tools if execution engines are available
                if EngineType.DAGGER in self.execution_engines:
                    await self.mcp_server.setup_default_dagger_tools(
                        agent=self, shared_path="/app/shared"
                    )

                self._health_status["mcp_server"] = True
                logger.info("MCP server started with Dagger tools")
            except Exception as e:
                logger.error(f"Failed to start MCP server: {e}")

        # Start P2P service if enabled
        if self.config.p2p.enabled:
            try:
                logger.info(
                    f"Starting simplified P2P service with port {self.config.p2p.port}"
                )
                self.p2p_service = create_simplified_p2p_service(self.config.p2p, self)
                logger.info("Simplified P2P service created, starting in background...")

                # Start P2P service in background thread using trio_asyncio
                import threading

                def run_p2p():
                    try:
                        self.p2p_service.start()
                    except Exception as e:
                        logger.error(f"P2P service error: {e}")

                p2p_thread = threading.Thread(
                    target=run_p2p, daemon=True, name="P2P-Simplified-Thread"
                )
                p2p_thread.start()

                # Give it a moment to initialize
                await asyncio.sleep(2)

                self._health_status["p2p_service"] = True
<<<<<<< HEAD
                logger.success(
                    f"Simplified P2P service started successfully on port {self.config.p2p.port}"
                )

                # Log peer information if available
=======
                logger.success(f"Simplified P2P service started successfully on port {self.config.p2p.port}")

                # Log peer information if available and update metrics
>>>>>>> a3b23643
                peer_id = self.p2p_service.get_peer_id()
                listen_addrs = self.p2p_service.get_listen_addresses()
                if peer_id:
                    logger.info(f"P2P Peer ID: {peer_id}")
                    # Update metrics collector with real peer_id
                    self.metrics_collector.update_libp2p_peer_id(peer_id)
                if listen_addrs:
                    logger.info(f"P2P listening on: {listen_addrs}")

                # P2P Discovery (mDNS) disabled - using direct P2P connections
                logger.info(
                    "P2P Discovery (mDNS) disabled - using direct P2P bootstrap connections"
                )
                self._health_status["p2p_discovery"] = (
                    True  # Mark as OK since we're not using it
                )

            except Exception as e:
                logger.error(f"Failed to start simplified P2P service: {e}")
                import traceback

                logger.error(f"P2P startup traceback: {traceback.format_exc()}")
                # Mark as failed but don't raise - agent can continue without P2P
                self._health_status["p2p_service"] = False
        else:
            logger.info("P2P service disabled in configuration")

        # Initialize A2A protocol
        agent_card = self._create_agent_card()
        self.a2a_protocol = A2AProtocolHandler(
            self.task_manager,
            agent_card,
            self.event_bus,
            card_provider=self.get_agent_card_model,
        )
        self._health_status["a2a_protocol"] = True
        logger.info("A2A protocol initialized")

        # Start API server last (run FastAPI/uvicorn in background thread)
        try:
            from .api.server import server as api_server_instance

            def _run_api_server():
                try:
                    api_server_instance.run()
                except Exception as e:
                    logger.error(f"API server error: {e}")

            api_thread = threading.Thread(
                target=_run_api_server, daemon=True, name="API-Server-Thread"
            )
            api_thread.start()

            self.api_server = api_server_instance
            # Attach agent context for P2P endpoints
            try:
                self.api_server.attach_context(self, self.event_bus)
            except Exception as e:
                logger.warning(f"Failed to attach agent context to API server: {e}")
            self._health_status["api_server"] = True
            logger.info("API server started")
        except Exception as e:
            logger.error(f"Failed to start API server: {e}")

<<<<<<< HEAD
=======
    async def _start_metrics_pusher(self):
        """Start the metrics pusher in background."""
        if not self.config.metrics.enabled:
            logger.info("Metrics pusher disabled in configuration")
            self._health_status["metrics_pusher"] = False
            return

        try:
            logger.info(f"Starting metrics pusher (interval: {self.config.metrics.push_interval}s, endpoint: {self.config.metrics.remote_write_url})...")

            self._metrics_pusher_task = asyncio.create_task(self.metrics_pusher.run())
            self._health_status["metrics_pusher"] = True
            logger.info("Metrics pusher started successfully")
        except Exception as e:
            logger.error(f"Failed to start metrics pusher: {e}")
            self._health_status["metrics_pusher"] = False

>>>>>>> a3b23643
    async def stop(self):
        """Stop the Praxis Agent and all subsystems gracefully."""
        if not self._running or self._shutdown_in_progress:
            return

        logger.info("Stopping Praxis Agent...")
        self._shutdown_in_progress = True

        # Publish agent stopping event
        await self.event_bus.publish_data(
            EventType.AGENT_STOPPING,
            {"agent_name": self.agent_name},
            source=f"agent.{self.agent_name}",
        )

        # Stop components in reverse order

<<<<<<< HEAD
=======
        # Stop metrics pusher
        if self._metrics_pusher_task:
            logger.info("Stopping metrics pusher...")
            self.metrics_pusher.stop()
            self._metrics_pusher_task.cancel()
            try:
                await self._metrics_pusher_task
            except asyncio.CancelledError:
                pass
            logger.info("Metrics pusher stopped")

>>>>>>> a3b23643
        # Stop execution engines
        await self._stop_execution_engines()
        await self._stop_components()

        # Final cleanup
        self._running = False

        # Publish agent stopped event
        await self.event_bus.publish_data(
            EventType.AGENT_STOPPED,
            {"agent_name": self.agent_name},
            source=f"agent.{self.agent_name}",
        )

        # Stop event bus last
        await self.event_bus.stop()

        logger.info("Praxis Agent stopped")

    async def _stop_components(self):
        """Stop all components gracefully."""
        # Stop API server first (best-effort; background thread will exit on process stop)
        if self.api_server:
            try:
                # Current API server implementation runs in background thread without explicit stop
                logger.info("API server stop requested (no-op)")
            except Exception as e:
                logger.error(f"Error stopping API server: {e}")

        # Stop P2P service
        if self.p2p_service:
            try:
                self.p2p_service.stop()  # Synchronous call
                logger.info("Simplified P2P service stopped")
            except Exception as e:
                logger.error(f"Error stopping simplified P2P service: {e}")

        # Stop MCP server
        if self.mcp_server:
            try:
                await self.mcp_server.stop()
                logger.info("MCP server stopped")
            except Exception as e:
                logger.error(f"Error stopping MCP server: {e}")

        # Stop DSL orchestrator
        if self.dsl_orchestrator:
            try:
                await self.dsl_orchestrator.stop()
                logger.info("DSL orchestrator stopped")
            except Exception as e:
                logger.error(f"Error stopping DSL orchestrator: {e}")

        # Stop task manager
        if self.task_manager:
            try:
                await self.task_manager.stop()
                logger.info("Task manager stopped")
            except Exception as e:
                logger.error(f"Error stopping task manager: {e}")

    async def _perform_health_check(self):
        """Perform periodic health check of all components."""
        for component, status in self._health_status.items():
            try:
                # Perform specific health checks per component
                if component == "p2p_service" and self.p2p_service:
                    # Check if P2P service is running
                    if not self.p2p_service.running and status:
                        logger.warning("Simplified P2P service stopped unexpectedly")
                        # Could implement restart logic here

                elif component == "api_server" and self.api_server:
                    # API server health check would go here
                    pass

            except Exception as e:
                logger.error(f"Health check failed for {component}: {e}")

    # Public API methods for external access

    def _create_agent_card(self) -> A2AAgentCard:
        """Create or refresh the A2A agent card."""
        base_url = f"http://{self.config.api.host}:{self.config.api.port}"
        a2a_url = f"{base_url}/a2a/v1"

        provider = A2AProvider(
            name="Praxis SDK",
            version="1.0.0",
            description="Python implementation of Praxis agent framework with P2P networking",
            url="https://github.com/praxis-ai/praxis-python",
        )

        additional_skills: list[A2ASkill] = []
        if self.agent_name == "orchestrator":
            additional_skills.append(
                A2ASkill(
                    id="workflow-orchestration",
                    name="Workflow Orchestration",
                    description="Coordinate complex multi-step workflows across agents using DSL and LLM",
                    tags=["orchestration", "workflow", "dsl", "llm"],
                )
            )

        mcp_summary: list[dict[str, Any]] = []
        if self.mcp_server:
            mcp_summary = self.mcp_server.get_external_server_summary()
            for entry in mcp_summary:
                summary_name = entry.get("displayName") or entry.get("server")
                tool_count = entry.get("toolCount", 0)
                additional_skills.append(
                    A2ASkill(
                        id=f"mcp-{entry.get('server')}",
                        name=f"MCP: {summary_name}",
                        description=f"External MCP server providing {tool_count} tools",
                        tags=["mcp", "external", summary_name or "mcp"],
                    )
                )

        card = create_dynamic_agent_card(
            name=self.agent_config.name,
            description=self.agent_config.description,
            url=a2a_url,
            tools=list(self.tool_contracts.values()),
            additional_skills=additional_skills,
            provider=provider,
        )

        card.version = getattr(self.agent_config, "version", None) or "1.0.0"
        card.security_schemes = card.security_schemes or {}
        card.metadata = card.metadata or {}
        card.metadata.update({"agent": self.agent_name, "timestamp": time.time()})

        if self.config.agent and self.config.agent.external_mcp_endpoints:
            configured_eps: list[dict[str, Any]] = []
            for ep in self.config.agent.external_mcp_endpoints:
                if isinstance(ep, dict):
                    configured_eps.append(ep.copy())
                else:
                    configured_eps.append({"url": ep})
            if configured_eps:
                card.metadata["mcpConfiguredEndpoints"] = configured_eps

        if mcp_summary:
            card.metadata["mcpServers"] = mcp_summary

        if self._agent_card and self._agent_card.registrations:
            card.registrations = list(self._agent_card.registrations)

        self._agent_card = card

        if self.a2a_protocol:
            self.a2a_protocol.set_agent_card(card)

        return card

    def get_agent_card(self) -> dict[str, Any]:
        """Get the agent's A2A-compliant capability card."""
        if not self._agent_card:
            self._create_agent_card()
        return self._agent_card.model_dump(by_alias=True)

    def get_agent_card_model(self) -> A2AAgentCard:
        """Return the underlying agent card model."""
        if not self._agent_card:
            self._create_agent_card()
        return self._agent_card

    def get_authenticated_agent_card(self) -> dict[str, Any]:
        """Return authenticated/extended agent card information."""
        card = self.get_agent_card_model()
        return card.model_dump(by_alias=True)

    def get_feedback_entries(self) -> list[dict[str, Any]]:
        """Return recorded ERC-8004 feedback entries."""
        return list(self._feedback_entries)

    def get_validation_requests(self) -> dict[str, str]:
        """Return validation requests mapping."""
        return dict(self._validation_requests)

    def get_validation_responses(self) -> dict[str, str]:
        """Return validation responses mapping."""
        return dict(self._validation_responses)

    def set_erc8004_registration(
        self,
        chain_id: int,
        agent_id: int,
        agent_address: str,
        signature: str | None = None,
        registry: str | None = None,
    ) -> None:
        """Attach ERC-8004 registration metadata to the agent card."""
        card = self.get_agent_card_model()
        registrations = list(card.registrations or [])

        registrations.append(
            ERC8004Registration(
                agentId=agent_id,
                agentAddress=f"eip155:{chain_id}:{agent_address.lower()}",
                signature=signature,
                registry=registry,
            )
        )

        card.registrations = registrations
        self._agent_card = card

        if self.a2a_protocol:
            self.a2a_protocol.set_agent_card(card)

    def get_available_tools(self) -> list[dict[str, Any]]:
        """Get list of available tools from registered contracts and MCP, with valid JSON Schema.

        Returns tools where "parameters" is a JSON Schema object suitable for
        LLM tool/function calling: {type: "object", properties: {...}, required: [...]}
        """
        tools: list[dict[str, Any]] = []

        # Registered tool contracts → JSON Schema
        for contract in self.tool_contracts.values():
            properties: dict[str, Any] = {}
            required: list[str] = []

            for param in contract.parameters:
                properties[param.name] = {
                    "type": param.type or "string",
                    "description": param.description or "Parameter",
                }
                if getattr(param, "default", None) is not None:
                    properties[param.name]["default"] = param.default
                if param.required:
                    required.append(param.name)

            parameters_schema: dict[str, Any] = {
                "type": "object",
                "properties": properties,
                "required": required,
            }

            tools.append(
                {
                    "name": contract.name,
                    "description": contract.description,
                    "engine": contract.engine.value,
                    "parameters": parameters_schema,
                }
            )

        # MCP server tools (already shaped as JSON Schema)
        if self.mcp_server:
            mcp_tools = self.mcp_server.get_available_tools()
            logger.debug(
                f"MCP tools discovered for {self.agent_name}: {len(mcp_tools)}"
            )
            tools.extend(mcp_tools)

        return tools

    def get_peer_id(self) -> str | None:
        """Get P2P peer ID if P2P is enabled."""
        if self.p2p_service:
            return self.p2p_service.get_peer_id()
        return None

    def get_listen_addresses(self) -> list[str]:
        """Get all listen addresses."""
        addresses = []

        # API server address
        if self.api_server:
            addresses.append(f"http://{self.config.api.host}:{self.config.api.port}")

        # P2P addresses
        if self.p2p_service:
            addresses.extend(self.p2p_service.get_listen_addresses())

        return addresses

    async def dispatch_a2a_request(self, request: dict[str, Any]) -> dict[str, Any]:
        """Dispatch A2A request - called from P2P handlers (trio context).
        This method will be called from trio context via aio_as_trio bridge.
        """
        if not self.a2a_protocol:
            return {
                "jsonrpc": "2.0",
                "id": request.get("id"),
                "error": {"code": -32000, "message": "A2A protocol not initialized"},
            }

        response = await self.a2a_protocol.handle_request(request)
        # Ensure plain dict for P2P JSON transport
        try:
            return response.model_dump(by_alias=True)
        except Exception:
            # Fallback in case response is already a dict-like
            if isinstance(response, dict):
                return response
            # Last resort: basic serialization
            from pydantic import BaseModel

            if isinstance(response, BaseModel):
                return response.dict()
            return response

    async def execute_dsl_command(
        self, command: str, context: dict[str, Any] | None = None
    ) -> dict[str, Any]:
        """Execute a DSL command."""
        return await self.dsl_orchestrator.execute_command(command, context or {})

    async def invoke_tool(
        self, tool_name: str, arguments: dict[str, Any]
    ) -> dict[str, Any]:
        """Invoke a tool by name using registered tool contracts and execution engines.

        This is the core method for the DSL → LLM → Tool Selection → Execution flow.
        """
        logger.info(f"🔧 TOOL INVOCATION: '{tool_name}' on agent '{self.agent_name}'")
        logger.info(f"   📥 Tool Arguments: {arguments}")

        # First, try to find tool in registered tool contracts
        if tool_name in self.tool_contracts:
            contract = self.tool_contracts[tool_name]
            logger.info(
                f"   📋 TOOL CONTRACT FOUND: {tool_name} -> {contract.engine.value}"
            )

            try:
                # Execute using appropriate engine
                engine = self.execution_engines.get(contract.engine)
                if not engine:
                    logger.error(f"   ❌ ENGINE NOT AVAILABLE: {contract.engine.value}")
                    return {
                        "success": False,
                        "error": f"Execution engine {contract.engine.value} not available",
                    }

                logger.info(
                    f"   🚀 EXECUTING VIA {contract.engine.value.upper()} ENGINE..."
                )

                # Execute through appropriate engine
                result = await engine.execute(contract, arguments)

                # Ensure results are saved to shared/reports for all Dagger tools
                await self._ensure_results_saved_to_reports(
                    tool_name, result, arguments, contract.engine
                )

                logger.info(f"   ✅ TOOL EXECUTION SUCCESS: {tool_name}")
                logger.info(f"   📤 Result: {str(result)[:200]}...")

                return {
                    "success": True,
                    "tool": tool_name,
                    "engine": contract.engine.value,
                    "result": result.output if hasattr(result, "output") else result,
                    "execution_time": getattr(result, "execution_time", None),
                }

            except Exception as e:
                logger.error(f"   ❌ TOOL CONTRACT EXECUTION FAILED: {tool_name} - {e}")
                return {
                    "success": False,
                    "error": str(e),
                    "tool": tool_name,
                    "engine": contract.engine.value,
                }

        # Fallback to MCP server for tools not in contracts
        if self.mcp_server:
            try:
                logger.info("   🚀 ROUTING TO MCP SERVER...")
                result = await self.mcp_server.invoke_tool(tool_name, arguments)
                logger.info(f"   ✅ MCP TOOL EXECUTION SUCCESS: {tool_name}")
                logger.info(f"   📤 Result: {str(result)[:200]}...")
                return {
                    "success": True,
                    "tool": tool_name,
                    "engine": "mcp",
                    "result": result,
                }
            except Exception as e:
                logger.error(f"   ❌ MCP TOOL EXECUTION FAILED: {tool_name} - {e}")
                return {
                    "success": False,
                    "error": str(e),
                    "tool": tool_name,
                    "engine": "mcp",
                }

        logger.error(
            f"   ❌ TOOL NOT FOUND: Tool {tool_name} not available in contracts or MCP server"
        )
        return {
            "success": False,
            "error": f"Tool {tool_name} not found in tool contracts or MCP server",
            "available_tools": list(self.tool_contracts.keys()),
        }

    def is_healthy(self) -> bool:
        """Check if agent is healthy."""
        return (
            self._running
            and self._startup_complete
            and all(self._health_status.values())
        )

    def get_status(self) -> dict[str, Any]:
        """Get comprehensive agent status."""
        return {
            "agent_name": self.agent_name,
            "running": self._running,
            "startup_complete": self._startup_complete,
            "healthy": self.is_healthy(),
            "components": self._health_status,
            "peer_id": self.get_peer_id(),
            "listen_addresses": self.get_listen_addresses(),
            "uptime": time.time() if self._startup_complete else 0,
        }

    async def _stop_execution_engines(self):
        """Stop all execution engines gracefully."""
        logger.info("Stopping execution engines...")

        for engine_type, engine in self.execution_engines.items():
            try:
                await engine.cleanup()
                logger.info(f"Execution engine {engine_type} stopped")
            except Exception as e:
                logger.error(f"Error stopping execution engine {engine_type}: {e}")

        self.execution_engines.clear()

    async def execute_tool(
        self, contract: ToolContract, args: dict[str, Any], timeout: int | None = None
    ) -> ExecutionResult:
        """Execute tool using appropriate execution engine.

        Args:
            contract: Tool contract defining execution parameters
            args: Arguments to pass to the tool
            timeout: Optional timeout in seconds

        Returns:
            ExecutionResult with execution details

        """
        engine = self.execution_engines.get(contract.engine)
        if not engine:
            logger.error(f"Engine {contract.engine} not available")
            return ExecutionResult.error_result(
                f"Engine {contract.engine} not available"
            )

        logger.info(f"Executing tool {contract.name} with {contract.engine} engine")

        try:
            result = await engine.execute(contract, args, timeout)

            # Log execution result
            if result.success:
                logger.info(f"Tool {contract.name} executed successfully")
            else:
                logger.warning(f"Tool {contract.name} failed: {result.error}")

            # Publish execution event
            await self.event_bus.publish_data(
                EventType.TOOL_EXECUTED,
                {
                    "tool_name": contract.name,
                    "engine": str(contract.engine),
                    "success": result.success,
                    "duration": result.duration,
                    "error": result.error,
                },
                source=f"agent.{self.agent_name}",
            )

            return result

        except Exception as e:
            logger.error(f"Tool execution failed with exception: {e}")
            error_result = ExecutionResult.error_result(
                error=f"Tool execution failed: {str(e)}"
            )

            await self.event_bus.publish_data(
                EventType.TOOL_EXECUTED,
                {
                    "tool_name": contract.name,
                    "engine": str(contract.engine),
                    "success": False,
                    "error": str(e),
                },
                source=f"agent.{self.agent_name}",
            )

            return error_result

    def get_available_engines(self) -> list[EngineType]:
        """Get list of available execution engines."""
        return list(self.execution_engines.keys())

    def register_tool_contract(self, contract: ToolContract):
        """Register a tool contract for later execution.

        This method allows external components to register tool contracts
        that can be used by the DSL orchestrator and other components.
        """
        self.tool_contracts[contract.name] = contract
        logger.info(
            f"Tool contract registered: {contract.name} ({contract.engine.value})"
        )

    async def _load_and_register_tools_from_config(self):
        """Load tools from agent configuration and register them as ToolContract objects."""
        logger.info("Loading tools from configuration...")

        # Load tools from agent config using new format
        agent_config_raw = None
        # Try both paths for config file (container and local)
        config_paths = [
            f"/app/configs/{self.agent_name}.yaml",  # Container path
            f"configs/{self.agent_name}.yaml",  # Local path
            self.config_file
            if hasattr(self, "config_file")
            else None,  # Path from config
        ]

        for config_path in config_paths:
            if config_path and os.path.exists(config_path):
                logger.info(f"Loading tools from config: {config_path}")
                with open(config_path) as f:
                    import yaml

                    agent_config_raw = yaml.safe_load(f)
                break

        if not agent_config_raw or "agent" not in agent_config_raw:
            logger.warning(f"No agent configuration found for {self.agent_name}")
            return

        agent_data = agent_config_raw["agent"]
        tools = agent_data.get("tools", [])

        for tool_config in tools:
            try:
                await self._register_tool_from_config(tool_config)
            except Exception as e:
                logger.error(
                    f"Failed to register tool {tool_config.get('name', 'unknown')}: {e}"
                )

    async def _register_tool_from_config(self, tool_config: dict[str, Any]):
        """Register a single tool from configuration as a ToolContract."""
        name = tool_config.get("name")
        description = tool_config.get("description", "")
        engine = tool_config.get("engine", "dagger")
        params = tool_config.get("params", [])
        engine_spec = tool_config.get("engineSpec", {})

        if not name:
            logger.warning("Tool configuration missing name, skipping")
            return

        # Convert params to ToolParameter objects
        from .execution.contracts import ToolParameter

        parameters = []
        for param in params:
            parameters.append(
                ToolParameter(
                    name=param["name"],
                    type=param["type"],
                    description=param.get("description", ""),
                    required=str(param.get("required", False)).lower() == "true",
                )
            )

        # Create appropriate engine spec based on engine type
        if engine == "dagger":
            from .execution.contracts import DaggerEngineSpec

            dagger_spec = DaggerEngineSpec(
                image=engine_spec.get("image", "python:3.11-slim"),
                command=engine_spec.get(
                    "command", ["python", "-c", 'print("Hello World")']
                ),
                mounts=engine_spec.get("mounts", {}),
                env_passthrough=engine_spec.get("env_passthrough", []),
            )

            contract = ToolContract(
                name=name,
                description=description,
                parameters=parameters,
                engine=EngineType.DAGGER,
                engine_spec=dagger_spec.dict(),
            )
        elif engine == "remote-mcp":
            from .execution.contracts import RemoteMCPEngineSpec

            mcp_spec = RemoteMCPEngineSpec(
                address=engine_spec.get("address", "http://localhost:8080")
            )

            contract = ToolContract(
                name=name,
                description=description,
                parameters=parameters,
                engine=EngineType.REMOTE_MCP,
                engine_spec=mcp_spec.dict(),
            )
        else:
            # Default to local execution
            from .execution.contracts import LocalEngineSpec

            local_spec = LocalEngineSpec(
                command=["echo", "Not implemented"], shell=False
            )

            contract = ToolContract(
                name=name,
                description=description,
                parameters=parameters,
                engine=EngineType.LOCAL,
                engine_spec=local_spec.dict(),
            )

        self.register_tool_contract(contract)
        logger.success(f"Registered tool: {name} ({engine})")

    async def _ensure_results_saved_to_reports(
        self,
        tool_name: str,
        result: Any,
        arguments: dict[str, Any],
        engine: EngineType | None = None,
    ):
        """Save tool results to shared/reports for Dagger tools (and others when applicable).

        - Always saves for Dagger engine tools.
        - Saves both raw stdout (txt) and structured report (json) when possible.
        - Uses configured shared_dir if available, defaults to /app/shared.
        """
        try:
            # Only enforce for Dagger tools per requirement
            if engine is not None and engine != EngineType.DAGGER:
                return

            import datetime
            import json
            from pathlib import Path

            # Determine reports directory from config shared_dir
            shared_dir = self.config.shared_dir or "/app/shared"
            reports_dir = Path(shared_dir) / "reports"
            reports_dir.mkdir(parents=True, exist_ok=True)

            # Normalize result content
            if hasattr(result, "output"):
                content = result.output
            else:
                content = result

            # Build timestamped filenames
            timestamp = datetime.datetime.now().strftime("%Y%m%d_%H%M%S")
            base_name = f"{tool_name}_{timestamp}"
            text_path = reports_dir / f"{base_name}.txt"
            json_path = reports_dir / f"{base_name}.json"

            # Try to parse content as JSON for pretty saving
            parsed_json = None
            if isinstance(content, (dict, list)):
                parsed_json = content
            elif isinstance(content, str):
                try:
                    parsed_json = json.loads(content)
                except Exception:
                    parsed_json = None

            # Write raw text output
            try:
                text_to_write = (
                    content
                    if isinstance(content, str)
                    else json.dumps(content, ensure_ascii=False)
                )
                with open(text_path, "w", encoding="utf-8") as f:
                    f.write(text_to_write)
            except Exception as e:
                logger.warning(f"   ⚠️ Could not write raw output file {text_path}: {e}")

            # Write structured JSON report
            try:
                report_data = {
                    "tool": tool_name,
                    "timestamp": datetime.datetime.utcnow().isoformat() + "Z",
                    "arguments": arguments,
                    "agent": self.agent_name,
                    "engine": str(engine) if engine else None,
                    "result": parsed_json if parsed_json is not None else content,
                }
                with open(json_path, "w", encoding="utf-8") as f:
                    json.dump(report_data, f, indent=2, ensure_ascii=False)
                logger.info(f"   📝 REPORT SAVED: {json_path}")
            except Exception as e:
                logger.warning(f"   ⚠️ Failed to save JSON report for {tool_name}: {e}")

        except Exception as outer_err:
            logger.warning(f"   ⚠️ Report saving skipped due to error: {outer_err}")

    async def create_python_analyzer_tool(
        self, shared_path: str = "/app/shared"
    ) -> ToolContract:
        """Create Python analyzer tool contract similar to Go implementation.

        This recreates the python_analyzer tool from the Go codebase using
        the Python Docker image and shared volume mounting.
        """
        return ToolContract.create_dagger_tool(
            name="python_analyzer",
            image="praxis-python:latest",
            command=["python", "/app/analyzer.py"],
            mounts={shared_path: "/shared"},
            env={"PYTHONPATH": "/app", "LOG_LEVEL": "INFO", "ANALYSIS_MODE": "full"},
            env_passthrough=["OPENAI_API_KEY", "DEBUG"],
            working_dir="/app",
            timeout=300,
            description="Analyze Python code and generate reports",
        )

    async def create_file_writer_tool(
        self, shared_path: str = "/app/shared"
    ) -> ToolContract:
        """Create file writer tool for creating files in shared directory."""
        return ToolContract.create_dagger_tool(
            name="file_writer",
            image="busybox:latest",
            command=["sh", "-c", 'echo "$content" > "/shared/$filename"'],
            mounts={shared_path: "/shared"},
            env={},
            env_passthrough=[],
            working_dir="/shared",
            timeout=30,
            description="Write content to file in shared directory",
        )


# Convenience function for creating and running agent
async def run_agent(config_file: str | None = None, agent_name: str = "orchestrator"):
    """Create and run a Praxis Agent."""
    config = load_config(config_file)
    agent = PraxisAgent(config, agent_name)

    try:
        await agent.start()
    except KeyboardInterrupt:
        logger.info("Received interrupt signal")
    finally:
        await agent.stop()


# Main entry point
async def main():
    """Main entry point for the Praxis Agent."""
    import sys

    config_file = sys.argv[1] if len(sys.argv) > 1 else None
    agent_name = sys.argv[2] if len(sys.argv) > 2 else "orchestrator"

    await run_agent(config_file, agent_name)


if __name__ == "__main__":
    asyncio.run(main())<|MERGE_RESOLUTION|>--- conflicted
+++ resolved
@@ -87,12 +87,9 @@
         self._running = False
         self._startup_complete = False
         self._shutdown_in_progress = False
-<<<<<<< HEAD
+
         self._health_status: dict[str, bool] = {}
-=======
         self._health_status: Dict[str, bool] = {}
-        self._metrics_pusher_task: Optional[asyncio.Task] = None
->>>>>>> a3b23643
 
         # Core components
         self.event_bus = event_bus
@@ -240,12 +237,10 @@
             await self._start_optional_components()
             logger.info("Optional components startup complete")
 
-<<<<<<< HEAD
-=======
+
             # Start metrics pusher in background
             await self._start_metrics_pusher()
             
->>>>>>> a3b23643
             # Mark startup complete
             self._startup_complete = True
 
@@ -415,17 +410,14 @@
                 await asyncio.sleep(2)
 
                 self._health_status["p2p_service"] = True
-<<<<<<< HEAD
                 logger.success(
                     f"Simplified P2P service started successfully on port {self.config.p2p.port}"
                 )
 
                 # Log peer information if available
-=======
                 logger.success(f"Simplified P2P service started successfully on port {self.config.p2p.port}")
 
                 # Log peer information if available and update metrics
->>>>>>> a3b23643
                 peer_id = self.p2p_service.get_peer_id()
                 listen_addrs = self.p2p_service.get_listen_addresses()
                 if peer_id:
@@ -490,8 +482,6 @@
         except Exception as e:
             logger.error(f"Failed to start API server: {e}")
 
-<<<<<<< HEAD
-=======
     async def _start_metrics_pusher(self):
         """Start the metrics pusher in background."""
         if not self.config.metrics.enabled:
@@ -509,7 +499,6 @@
             logger.error(f"Failed to start metrics pusher: {e}")
             self._health_status["metrics_pusher"] = False
 
->>>>>>> a3b23643
     async def stop(self):
         """Stop the Praxis Agent and all subsystems gracefully."""
         if not self._running or self._shutdown_in_progress:
@@ -527,8 +516,6 @@
 
         # Stop components in reverse order
 
-<<<<<<< HEAD
-=======
         # Stop metrics pusher
         if self._metrics_pusher_task:
             logger.info("Stopping metrics pusher...")
@@ -540,7 +527,6 @@
                 pass
             logger.info("Metrics pusher stopped")
 
->>>>>>> a3b23643
         # Stop execution engines
         await self._stop_execution_engines()
         await self._stop_components()
