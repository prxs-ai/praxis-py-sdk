--- conflicted
+++ resolved
@@ -35,13 +35,10 @@
 opentelemetry-exporter-otlp-proto-grpc = "^1.36.0"
 gql = "3.5.0"
 keyring = "^25.5.0"
-<<<<<<< HEAD
 pytest-trio = "^0.8.0"
-=======
 prometheus-client = "^0.21.0"
 python-snappy = "^0.7.3"
 protobuf = "^5.28.3"
->>>>>>> a3b23643
 
 [tool.poetry.group.dev.dependencies]
 pytest = "^8.3.4"
